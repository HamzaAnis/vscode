{
	"": [
		"--------------------------------------------------------------------------------------------",
		"Copyright (c) Microsoft Corporation. All rights reserved.",
		"Licensed under the MIT License. See License.txt in the project root for license information.",
		"--------------------------------------------------------------------------------------------",
		"Do not edit this file. It is machine generated."
	],
	"editorConfigurationTitle": "Editor",
	"fontFamily": "Controlla la famiglia di caratteri.",
	"fontWeight": "Controlla lo spessore del carattere.",
	"fontSize": "Controlla le dimensioni del carattere in pixel.",
	"lineHeight": "Controlla l'altezza della riga. Usare 0 per calcolare l'altezza della riga dalle dimensioni del carattere.",
	"letterSpacing": "Controlla la spaziatura tra le lettere in pixel.",
	"lineNumbers.off": "I numeri di riga non vengono visualizzati.",
	"lineNumbers.on": "I numeri di riga vengono visualizzati come numeri assoluti.",
	"lineNumbers.relative": "I numeri di riga vengono visualizzati come distanza in linee alla posizione del cursore.",
	"lineNumbers.interval": "I numeri di riga vengono visualizzati ogni 10 righe.",
	"rulers": "Mostra righelli verticali dopo un certo numero di caratteri a spaziatura fissa. Utilizza più valori  per più righelli. Nessun righello viene disegnati se la matrice è vuota",
	"wordSeparators": "Caratteri che verranno usati come separatori di parola quando si eseguono operazioni o spostamenti correlati a parole",
	"tabSize": "Il numero di spazi corrispondenti ad un carattere Tab. Questa impostazione viene sottoposta a override in base al contenuto dei file quando 'editor.detectIndentation' è 'on'.",
	"tabSize.errorMessage": "È previsto 'number'. Nota: il valore \"auto\" è stato sostituito dall'impostazione `editor.detectIndentation`.",
	"insertSpaces": "Inserire spazi quando si preme Tab. Questa impostazione viene sottoposta a override in base al contenuto dei file quando è 'editor.detectIndentation' è 'on'.",
	"insertSpaces.errorMessage": "È previsto 'boolean'. Nota: il valore \"auto\" è stato sostituito dall'impostazione `editor.detectIndentation`.",
	"detectIndentation": "All'apertura di un file, `editor.tabSize` e `editor.insertSpaces` verranno rilevati in base al contenuto del file.",
	"roundedSelection": "Controlla se gli angoli delle selezioni sono arrotondati",
	"scrollBeyondLastLine": "Controlla se l'editor scorrerà oltre l'ultima riga",
	"scrollBeyondLastColumn": "Controlla il numero di caratteri aggiuntivi oltre il quale l'editor scorrerà orizzontalmente",
	"smoothScrolling": "Controlla se per lo scorrimento dell'editor verrà usata un'animazione.",
	"minimap.enabled": "Controlla se la mini mappa è visualizzata",
	"minimap.side": "Definisce il lato in cui eseguire il rendering della mini mappa.",
	"minimap.showSlider": "Controlla se lo slider della mini mappa viene nascosto automaticamente.",
	"minimap.renderCharacters": "Esegue il rendering dei caratteri effettivi di una riga (in contrapposizione ai blocchi colore)",
	"minimap.maxColumn": "Limita la larghezza della mini mappa in modo da eseguire il rendering al massimo di un certo numero di colonne",
	"find.seedSearchStringFromSelection": "Controlla se inizializzare la stringa di ricerca nel Widget Trova con il testo selezionato nell'editor",
	"find.autoFindInSelection": "Controlla se l'impostazione Trova nella selezione è attivata quando vengono selezionati più caratteri o righe di testo nell'editor",
	"find.globalFindClipboard": "Controlla se il widget Trova debba leggere o modificare gli appunti ricerche condivise su macOS",
	"wordWrap.off": "Il wrapping delle righe non viene eseguito.",
	"wordWrap.on": "Verrà eseguito il wrapping delle righe in base alla larghezza del viewport.",
	"wordWrap.wordWrapColumn": "Verrà eseguito il wrapping delle righe alla posizione corrispondente a `editor.wordWrapColumn`.",
	"wordWrap.bounded": "Verrà eseguito il wrapping delle righe alla posizione minima del viewport e di `editor.wordWrapColumn`.",
	"wordWrap": "Controlla il wrapping delle righe. Valori possibili:\n - 'off' (disabilita il wrapping),\n - 'on' (wrapping del viewport),\n - 'wordWrapColumn' (esegue il wrapping alla posizione corrispondente a `editor.wordWrapColumn`) o\n - 'bounded' (esegue il wrapping alla posizione minima del viewport e di `editor.wordWrapColumn`).",
	"wordWrapColumn": "Controlla la colonna di wrapping dell'editor quando il valore di `editor.wordWrap` è 'wordWrapColumn' o 'bounded'.",
<<<<<<< HEAD
=======
	"wrappingIndent": "Controlla il rientro delle righe con ritorno a capo. Può essere uno dei valori seguenti: 'none', 'same', 'indent' o 'deepIndent'.",
>>>>>>> 8647b7c1
	"mouseWheelScrollSensitivity": "Moltiplicatore da usare sui valori `deltaX` e `deltaY` degli eventi di scorrimento della rotellina del mouse",
	"multiCursorModifier.ctrlCmd": "Rappresenta il tasto 'Control' (ctrl) su Windows e Linux e il tasto 'Comando' (cmd) su OSX.",
	"multiCursorModifier.alt": "Rappresenta il tasto 'Alt' su Windows e Linux e il tasto 'Opzione' su OSX.",
	"multiCursorModifier": "Il modificatore da utilizzare per aggiungere molteplici cursori con il mouse. 'ctrlCmd' rappresenta il tasto 'Control' su Windows e Linux e  il tasto 'Comando' su OSX. I gesti del mouse Vai a definizione e Apri il Link si adatteranno in modo da non entrare in conflitto con il modificatore multi-cursore.",
	"multiCursorMergeOverlapping": "Unire i cursori multipli se sovrapposti.",
	"quickSuggestions.strings": "Abilita i suggerimenti rapidi all'interno di stringhe.",
	"quickSuggestions.comments": "Abilita i suggerimenti rapidi all'interno di commenti.",
	"quickSuggestions.other": "Abilita i suggerimenti rapidi all'esterno di stringhe e commenti.",
	"quickSuggestions": "Controlla se visualizzare automaticamente i suggerimenti durante la digitazione",
	"quickSuggestionsDelay": "Controlla il ritardo in ms dopo il quale verranno visualizzati i suggerimenti rapidi",
	"parameterHints": "Abilita un popup che mostra documentazione sui parametri e informazioni sui tipi mentre si digita",
	"autoClosingBrackets": "Controlla se l'editor deve chiudere automaticamente le parentesi quadre dopo che sono state aperte",
	"formatOnType": "Controlla se l'editor deve formattare automaticamente la riga dopo la digitazione",
	"formatOnPaste": "Controlla se l'editor deve formattare automaticamente il contenuto incollato. Deve essere disponibile un formattatore che deve essere in grado di formattare un intervallo in un documento.",
	"autoIndent": "Controlla se l'editor deve correggere automaticamente l'indentazione mentre l'utente digita, incolla o sposta delle righe. Devono essere disponibili le regole di indentazione del linguaggio.",
	"suggestOnTriggerCharacters": "Controlla se i suggerimenti devono essere visualizzati automaticamente durante la digitazione dei caratteri trigger",
	"acceptSuggestionOnEnter": "Controlla se i suggerimenti devono essere accettati con 'INVIO' in aggiunta a 'TAB'. In questo modo è possibile evitare ambiguità tra l'inserimento di nuove righe e l'accettazione di suggerimenti. Il valore 'smart' indica di accettare un suggerimento con 'INVIO' quando comporta una modifica al testo",
	"acceptSuggestionOnCommitCharacter": "Controlla se accettare i suggerimenti con i caratteri di commit. Ad esempio, in JavaScript il punto e virgola (';') può essere un carattere di commit che accetta un suggerimento e digita tale carattere.",
	"snippetSuggestions.top": "Visualizza i suggerimenti dello snippet sopra gli altri suggerimenti.",
	"snippetSuggestions.bottom": "Visualizza i suggerimenti dello snippet sotto gli altri suggerimenti.",
	"snippetSuggestions.inline": "Visualizza i suggerimenti degli snippet insieme agli altri suggerimenti.",
	"snippetSuggestions.none": "Non mostrare i suggerimenti sugli snippet.",
	"snippetSuggestions": "Controlla se i frammenti di codice sono visualizzati con altri suggerimenti e il modo in cui sono ordinati.",
	"emptySelectionClipboard": "Consente di controllare se, quando si copia senza aver effettuato una selezione, viene copiata la riga corrente.",
	"wordBasedSuggestions": "Controlla se calcolare i completamenti in base alle parole presenti nel documento.",
	"suggestSelection.first": "Consente di selezionare sempre il primo suggerimento.",
	"suggestSelection.recentlyUsed": "Consente di selezionare suggerimenti recenti a meno che continuando a digitare non ne venga selezionato uno, ad esempio `console.| -> console.log` perché `log` è stato completato di recente.",
	"suggestSelection.recentlyUsedByPrefix": "Consente di selezionare i suggerimenti in base a prefissi precedenti che hanno completato tali suggerimenti, ad esempio `co -> console` e `con -> const`.",
	"suggestSelection": "Controlla la modalità di preselezione dei suggerimenti durante la visualizzazione degll'elenco dei suggerimenti.",
	"suggestFontSize": "Dimensioni del carattere per il widget dei suggerimenti",
	"suggestLineHeight": "Altezza della riga per il widget dei suggerimenti",
	"selectionHighlight": "Controlla se l'editor deve evidenziare gli elementi corrispondenti simili alla selezione",
	"occurrencesHighlight": "Controlla se l'editor deve evidenziare le occorrenze di simboli semantici",
	"overviewRulerLanes": "Controlla il numero di effetti che possono essere visualizzati nella stessa posizione nel righello delle annotazioni",
	"overviewRulerBorder": "Controlla se deve essere disegnato un bordo intorno al righello delle annotazioni.",
	"cursorBlinking": "Controllo dello stile di animazione del cursore.",
	"mouseWheelZoom": "Ingrandisce il carattere dell'editor quando si usa la rotellina del mouse e si tiene premuto CTRL",
	"cursorStyle": "Controlla lo stile del cursore. I valori accettati sono 'block', 'block-outline', 'line', 'line-thin', 'underline' e 'underline-thin'",
	"cursorWidth": "Controlla la larghezza del cursore quando editor.cursorSyle è impostato a 'line'",
	"fontLigatures": "Abilita i caratteri legatura",
	"hideCursorInOverviewRuler": "Controlla se il cursore deve essere nascosto nel righello delle annotazioni.",
	"renderWhitespace": "Consente di controllare in che modo l'editor deve eseguire il rendering dei caratteri di spazio vuoto. Le opzioni possibili sono: 'none', 'boundary' e 'all'. Con l'opzione 'boundary' non viene eseguito il rendering di singoli spazi tra le parole.",
	"renderControlCharacters": "Controlla se l'editor deve eseguire il rendering dei caratteri di controllo",
	"renderIndentGuides": "Controlla se l'editor deve eseguire il rendering delle guide con rientro",
	"renderLineHighlight": "Consente di controllare in che modo l'editor deve eseguire il rendering dell'evidenziazione di riga corrente. Le opzioni possibili sono 'none', 'gutter', 'line' e 'all'.",
	"codeLens": "Controlla se nell'editor è visualizzato CodeLens",
	"folding": "Controlla se per l'editor è abilitata la riduzione del codice",
	"foldingStrategyAuto": "Se disponibile, usa una strategia di riduzione specifica del linguaggio, altrimenti esegue il fallback alla strategia di base per i rientri.",
	"foldingStrategyIndentation": "Usa sempre la strategia di riduzione basata sui rientri",
	"foldingStrategy": "Controlla in che modo vengono calcolati gli intervalli di riduzione. Con 'auto' viene usata l'eventuale strategia di riduzione specifica disponibile. Con 'indentation' viene usata forzatamente la strategia di riduzione basata sui rientri.",
	"showFoldingControls": "Controlla se i controlli di riduzione sul margine della barra di scorrimento sono automaticamente nascosti.",
	"matchBrackets": "Evidenzia le parentesi corrispondenti quando se ne seleziona una.",
	"glyphMargin": "Controlla se l'editor deve eseguire il rendering del margine verticale del glifo. Il margine del glifo viene usato principalmente per il debug.",
	"useTabStops": "Inserimento ed eliminazione dello spazio vuoto dopo le tabulazioni",
	"trimAutoWhitespace": "Rimuovi lo spazio vuoto finale inserito automaticamente",
	"stablePeek": "Mantiene aperti gli editor rapidi anche quando si fa doppio clic sul contenuto o si preme ESC.",
	"dragAndDrop": "Controlla se l'editor consentire lo spostamento di selezioni tramite trascinamento della selezione.",
	"accessibilitySupport.auto": "L'editor utilizzerà API della piattaforma per rilevare quando è collegata un'utilità per la lettura dello schermo.",
	"accessibilitySupport.on": "L'editor sarà definitivamente ottimizzato per l'utilizzo con un'utilità per la lettura dello schermo.",
	"accessibilitySupport.off": "L'editor non sarà mai ottimizzato per l'utilizzo con un'utilità per la lettura dello schermo.",
	"accessibilitySupport": "Controlla se l'editor deve essere eseguito in una modalità ottimizzata per le utilità per la lettura dello schermo.",
	"links": "Controlla se l'editor deve individuare i collegamenti e renderli cliccabili",
	"colorDecorators": "Controlla se l'editor deve eseguire il rendering del selettore di colore e degli elementi Decorator di tipo colore inline.",
	"codeActions": "Abilita il codice azione lightbulb",
	"codeActionsOnSave.organizeImports": "Eseguire l'organizzazione degli Imports durante il salvataggio?",
	"codeActionsOnSave": "Tipi di azione codice da eseguire durante il salvataggio.",
	"codeActionsOnSaveTimeout": "Timeout per le azioni codice eseguite durante il salvataggio.",
	"selectionClipboard": "Controlla se gli appunti primari di Linux devono essere supportati.",
	"sideBySide": "Controlla se l'editor diff mostra le differenze affiancate o incorporate",
	"ignoreTrimWhitespace": "Controlla se l'editor diff mostra come differenze le modifiche relative a spazi vuoti iniziali e finali",
	"largeFileOptimizations": "Gestione speciale dei file di grandi dimensioni per disabilitare alcune funzionalità che fanno un uso intensivo della memoria.",
	"renderIndicators": "Consente di controllare se l'editor diff mostra gli indicatori +/- per le modifiche aggiunte/rimosse"
}<|MERGE_RESOLUTION|>--- conflicted
+++ resolved
@@ -16,6 +16,7 @@
 	"lineNumbers.on": "I numeri di riga vengono visualizzati come numeri assoluti.",
 	"lineNumbers.relative": "I numeri di riga vengono visualizzati come distanza in linee alla posizione del cursore.",
 	"lineNumbers.interval": "I numeri di riga vengono visualizzati ogni 10 righe.",
+	"lineNumbers": "Controlla la visualizzazione dei numeri di riga.",
 	"rulers": "Mostra righelli verticali dopo un certo numero di caratteri a spaziatura fissa. Utilizza più valori  per più righelli. Nessun righello viene disegnati se la matrice è vuota",
 	"wordSeparators": "Caratteri che verranno usati come separatori di parola quando si eseguono operazioni o spostamenti correlati a parole",
 	"tabSize": "Il numero di spazi corrispondenti ad un carattere Tab. Questa impostazione viene sottoposta a override in base al contenuto dei file quando 'editor.detectIndentation' è 'on'.",
@@ -41,10 +42,7 @@
 	"wordWrap.bounded": "Verrà eseguito il wrapping delle righe alla posizione minima del viewport e di `editor.wordWrapColumn`.",
 	"wordWrap": "Controlla il wrapping delle righe. Valori possibili:\n - 'off' (disabilita il wrapping),\n - 'on' (wrapping del viewport),\n - 'wordWrapColumn' (esegue il wrapping alla posizione corrispondente a `editor.wordWrapColumn`) o\n - 'bounded' (esegue il wrapping alla posizione minima del viewport e di `editor.wordWrapColumn`).",
 	"wordWrapColumn": "Controlla la colonna di wrapping dell'editor quando il valore di `editor.wordWrap` è 'wordWrapColumn' o 'bounded'.",
-<<<<<<< HEAD
-=======
 	"wrappingIndent": "Controlla il rientro delle righe con ritorno a capo. Può essere uno dei valori seguenti: 'none', 'same', 'indent' o 'deepIndent'.",
->>>>>>> 8647b7c1
 	"mouseWheelScrollSensitivity": "Moltiplicatore da usare sui valori `deltaX` e `deltaY` degli eventi di scorrimento della rotellina del mouse",
 	"multiCursorModifier.ctrlCmd": "Rappresenta il tasto 'Control' (ctrl) su Windows e Linux e il tasto 'Comando' (cmd) su OSX.",
 	"multiCursorModifier.alt": "Rappresenta il tasto 'Alt' su Windows e Linux e il tasto 'Opzione' su OSX.",
